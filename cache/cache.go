--- conflicted
+++ resolved
@@ -426,15 +426,7 @@
 		UnWrap:                  f.UnWrap,
 		WrapFs:                  f.WrapFs,
 		SetWrapper:              f.SetWrapper,
-<<<<<<< HEAD
-	}).Fill(f).Mask(wrappedFs)
-=======
 	}).Fill(f).Mask(wrappedFs).WrapsFs(f, wrappedFs)
->>>>>>> e2a007f7
-
-	if wrapSupporter, ok := wrappedFs.(fs.Wrapper); ok {
-		wrapSupporter.SetWrapper(f)
-	}
 
 	return f, wrapErr
 }
@@ -993,18 +985,13 @@
 	return f.Fs
 }
 
-<<<<<<< HEAD
-// Wrap returns the Fs that is wrapping this Fs
-=======
 // WrapFs returns the Fs that is wrapping this Fs
->>>>>>> e2a007f7
 func (f *Fs) WrapFs() fs.Fs {
 	return f.wrapper
 }
 
 // SetWrapper sets the Fs that is wrapping this Fs
 func (f *Fs) SetWrapper(wrapper fs.Fs) {
-<<<<<<< HEAD
 	f.wrapper = wrapper
 	fs.Errorf(f, "setting wrapper %v: %T", f.wrapper.String(), f.wrapper)
 }
@@ -1016,10 +1003,6 @@
 	}
 	c, ok := f.wrapper.(*crypt.Fs)
 	return c, ok
-=======
-	fs.Errorf(f, "setting wrapper: %v %T", wrapper.Name(), wrapper)
-	f.wrapper = wrapper
->>>>>>> e2a007f7
 }
 
 // DirCacheFlush flushes the dir cache
