
## Gopkg.toml example (these lines may be deleted)

## "required" lists a set of packages (not projects) that must be included in
## Gopkg.lock. This list is merged with the set of packages imported by the current
## project. Use it when your project needs a package it doesn't explicitly import -
## including "main" packages.
# required = ["github.com/user/thing/cmd/thing"]

## "ignored" lists a set of packages (not projects) that are ignored when
## dep statically analyzes source code. Ignored packages can be in this project,
## or in a dependency.
# ignored = ["github.com/user/project/badpkg"]

## Dependencies define constraints on dependent projects. They are respected by
## dep whether coming from the Gopkg.toml of the current project or a dependency.
# [[constraint]]
## Required: the root import path of the project being constrained.
# name = "github.com/user/project"
#
## Recommended: the version constraint to enforce for the project.
## Only one of "branch", "version" or "revision" can be specified.
# version = "1.0.0"
# branch = "master"
# revision = "abc123"
#
## Optional: an alternate location (URL or import path) for the project's source.
# source = "https://github.com/myfork/package.git"

## Overrides have the same structure as [[constraint]], but supercede all
## [[constraint]] declarations from all projects. Only the current project's
## [[override]] are applied.
##
## Overrides are a sledgehammer. Use them only as a last resort.
# [[override]]
## Required: the root import path of the project being constrained.
# name = "github.com/user/project"
#
## Optional: specifying a version constraint override will cause all other
## constraints on this project to be ignored; only the overriden constraint
## need be satisfied.
## Again, only one of "branch", "version" or "revision" can be specified.
# version = "1.0.0"
# branch = "master"
# revision = "abc123"
#
## Optional: specifying an alternate source location as an override will
## enforce that the alternate location is used for that project, regardless of
## what source location any dependent projects specify.
# source = "https://github.com/myfork/package.git"

[[constraint]]
  branch = "master"
  name = "bazil.org/fuse"

[[constraint]]
  branch = "master"
  name = "github.com/Unknwon/goconfig"

[[constraint]]
  branch = "master"
  name = "github.com/VividCortex/ewma"

[[constraint]]
  branch = "master"
  name = "github.com/aws/aws-sdk-go"

[[constraint]]
  branch = "master"
  name = "github.com/ncw/go-acd"

[[constraint]]
  branch = "master"
  name = "github.com/ncw/swift"

[[constraint]]
  branch = "master"
  name = "github.com/pkg/errors"

[[constraint]]
  branch = "master"
  name = "github.com/pkg/sftp"

[[constraint]]
  branch = "master"
  name = "github.com/rfjakob/eme"

[[constraint]]
  branch = "master"
  name = "github.com/skratchdot/open-golang"

[[constraint]]
  branch = "master"
  name = "github.com/spf13/cobra"

[[constraint]]
  branch = "master"
  name = "github.com/spf13/pflag"

[[constraint]]
  branch = "master"
  name = "github.com/stacktic/dropbox"

[[constraint]]
  branch = "master"
  name = "github.com/stretchr/testify"

[[constraint]]
  branch = "master"
  name = "golang.org/x/crypto"

[[constraint]]
  branch = "master"
  name = "golang.org/x/net"

[[constraint]]
  branch = "master"
  name = "golang.org/x/oauth2"

[[constraint]]
  branch = "master"
  name = "golang.org/x/sys"

[[constraint]]
  branch = "master"
  name = "golang.org/x/text"

[[constraint]]
  branch = "master"
  name = "google.golang.org/api"

[[constraint]]
  branch = "master"
  name = "github.com/ncw/dropbox-sdk-go-unofficial"

[[constraint]]
  branch = "master"
<<<<<<< HEAD
  name = "github.com/boltdb/bolt"

[[constraint]]
  branch = "master"
  name = "github.com/patrickmn/go-cache"
=======
  name = "github.com/yunify/qingstor-sdk-go"
>>>>>>> 5b6585f5
<|MERGE_RESOLUTION|>--- conflicted
+++ resolved
@@ -135,12 +135,12 @@
 
 [[constraint]]
   branch = "master"
-<<<<<<< HEAD
+  name = "github.com/yunify/qingstor-sdk-go"
+
+[[constraint]]
+  branch = "master"
   name = "github.com/boltdb/bolt"
 
 [[constraint]]
   branch = "master"
-  name = "github.com/patrickmn/go-cache"
-=======
-  name = "github.com/yunify/qingstor-sdk-go"
->>>>>>> 5b6585f5
+  name = "github.com/patrickmn/go-cache"